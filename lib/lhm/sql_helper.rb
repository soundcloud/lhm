--- conflicted
+++ resolved
@@ -28,11 +28,7 @@
       [statements].flatten.each do |statement|
         connection.execute(tagged(statement))
       end
-<<<<<<< HEAD
     rescue ActiveRecord::StatementInvalid => e
-=======
-    rescue => e
->>>>>>> d9893a3f
       error e.message
     end
 
@@ -40,16 +36,12 @@
       [statements].flatten.inject(0) do |memo, statement|
         memo += connection.update(tagged(statement))
       end
-<<<<<<< HEAD
     rescue ActiveRecord::StatementInvalid => e
-=======
-    rescue => e
->>>>>>> d9893a3f
       error e.message
     end
 
     def version_string
-      connection.execute("show variables like 'version'").first.last
+      connection.select_one("show variables like 'version'")["Value"]
     end
 
   private
@@ -64,11 +56,11 @@
       end
     end
 
-    # Older versions of MySQL contain an atomic rename bug affecting bin 
+    # Older versions of MySQL contain an atomic rename bug affecting bin
     # log order. Affected versions extracted from bug report:
     #
     #   http://bugs.mysql.com/bug.php?id=39675
-    # 
+    #
     # More Info: http://dev.mysql.com/doc/refman/5.5/en/metadata-locking.html
     def supports_atomic_switch?
       major, minor, tiny = version_string.split('.').map(&:to_i)
