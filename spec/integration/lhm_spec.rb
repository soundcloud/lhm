# Copyright (c) 2011 - 2013, SoundCloud Ltd., Rany Keddo, Tobias Bielohlawek, Tobias
# Schmidt

require File.expand_path(File.dirname(__FILE__)) + '/integration_helper'

describe Lhm do
  include IntegrationHelper

  before(:each) { connect_master!; Lhm.cleanup(true) }

  describe 'id column requirement' do
    it 'should migrate the table when id is pk' do
      table_create(:users)

      Lhm.change_table(:users, :atomic_switch => false) do |t|
        t.add_column(:logins, "int(12) default '0'")
      end

      slave do
        table_read(:users).columns['logins'].must_equal({
          :type           => 'int(12)',
          :is_nullable    => 'YES',
          :column_default => '0',
        })
      end
    end

    it 'should migrate the table when id is not pk' do
      table_create(:custom_primary_key)

      Lhm.change_table(:custom_primary_key, :atomic_switch => false) do |t|
        t.add_column(:logins, "int(12) default '0'")
      end

      slave do
        table_read(:custom_primary_key).columns['logins'].must_equal({
          :type           => 'int(12)',
          :is_nullable    => 'YES',
          :column_default => '0',
        })
      end
    end
  end

  describe 'changes' do
    before(:each) do
      table_create(:users)
      table_create(:tracks)
      table_create(:permissions)
    end

    describe 'when providing a subset of data to copy' do

      before do
        execute('insert into tracks set id = 13, public = 0')
        11.times { |n| execute("insert into tracks set id = #{n + 1}, public = 1") }
        11.times { |n| execute("insert into permissions set track_id = #{n + 1}") }

        Lhm.change_table(:permissions, :atomic_switch => false) do |t|
          t.filter('inner join tracks on tracks.`id` = permissions.`track_id` and tracks.`public` = 1')
        end
      end

      describe 'when no additional data is inserted into the table' do

        it 'migrates the existing data' do
          slave do
            count_all(:permissions).must_equal(11)
          end
        end
      end

      describe 'when additional data is inserted' do

        before do
          execute('insert into tracks set id = 14, public = 0')
          execute('insert into tracks set id = 15, public = 1')
          execute('insert into permissions set track_id = 14')
          execute('insert into permissions set track_id = 15')
        end

        it 'migrates all data' do
          slave do
            count_all(:permissions).must_equal(13)
          end
        end
      end
    end

    it 'should add a column' do
      Lhm.change_table(:users, :atomic_switch => false) do |t|
        t.add_column(:logins, "INT(12) DEFAULT '0'")
      end

      slave do
        table_read(:users).columns['logins'].must_equal({
          :type => 'int(12)',
          :is_nullable => 'YES',
          :column_default => '0',
        })
      end
    end

    it 'should copy all rows' do
      23.times { |n| execute("insert into users set reference = '#{ n }'") }

      Lhm.change_table(:users, :atomic_switch => false) do |t|
        t.add_column(:logins, "INT(12) DEFAULT '0'")
      end

      slave do
        count_all(:users).must_equal(23)
      end
    end

    it 'should remove a column' do
      Lhm.change_table(:users, :atomic_switch => false) do |t|
        t.remove_column(:comment)
      end

      slave do
        table_read(:users).columns['comment'].must_equal nil
      end
    end

    it 'should add an index' do
      Lhm.change_table(:users, :atomic_switch => false) do |t|
        t.add_index([:comment, :created_at])
      end

      slave do
        index_on_columns?(:users, [:comment, :created_at]).must_equal(true)
      end
    end

    it 'should add an index with a custom name' do
      Lhm.change_table(:users, :atomic_switch => false) do |t|
        t.add_index([:comment, :created_at], :my_index_name)
      end

      slave do
        index?(:users, :my_index_name).must_equal(true)
      end
    end

    it 'should add an index on a column with a reserved name' do
      Lhm.change_table(:users, :atomic_switch => false) do |t|
        t.add_index(:group)
      end

      slave do
        index_on_columns?(:users, :group).must_equal(true)
      end
    end

    it 'should add a unqiue index' do
      Lhm.change_table(:users, :atomic_switch => false) do |t|
        t.add_unique_index(:comment)
      end

      slave do
        index_on_columns?(:users, :comment, :unique).must_equal(true)
      end
    end

    it 'should remove an index' do
      Lhm.change_table(:users, :atomic_switch => false) do |t|
        t.remove_index([:username, :created_at])
      end

      slave do
        index_on_columns?(:users, [:username, :created_at]).must_equal(false)
      end
    end

    it 'should remove an index with a custom name' do
      Lhm.change_table(:users, :atomic_switch => false) do |t|
        t.remove_index([:username, :group])
      end

      slave do
        index?(:users, :index_with_a_custom_name).must_equal(false)
      end
    end

    it 'should remove an index with a custom name by name' do
      Lhm.change_table(:users, :atomic_switch => false) do |t|
        t.remove_index(:irrelevant_column_name, :index_with_a_custom_name)
      end

      slave do
        index?(:users, :index_with_a_custom_name).must_equal(false)
      end
    end

<<<<<<< HEAD
    it "should add a trigger" do
      Lhm.change_table(:users, :atomic_switch => false) do |t|
        t.add_trigger :trigger_name, :before, :insert, "SET NEW.created_at = NULL;"
      end
      trigger?(
        :trigger_name,
        :table     => :users,
        :timing    => :before,
        :event     => :insert,
        :statement => "SET NEW.created_at = NULL;",
      ).must_equal(true)
    end

    it "should remove a trigger" do
      create_trigger(:trigger_name, :users)
      Lhm.change_table(:users, :atomic_switch => false) do |t|
        t.remove_trigger(:trigger_name)
      end
      trigger?(:trigger_name).must_equal(false)
    end

    it "should apply a ddl statement" do
=======
    it 'should apply a ddl statement' do
>>>>>>> c8ca5001
      Lhm.change_table(:users, :atomic_switch => false) do |t|
        t.ddl('alter table %s add column flag tinyint(1)' % t.name)
      end

      slave do
        table_read(:users).columns['flag'].must_equal({
          :type => 'tinyint(1)',
          :is_nullable => 'YES',
          :column_default => nil,
        })
      end
    end

    it 'should change a column' do
      Lhm.change_table(:users, :atomic_switch => false) do |t|
        t.change_column(:comment, "varchar(20) DEFAULT 'none' NOT NULL")
      end

      slave do
        table_read(:users).columns['comment'].must_equal({
          :type => 'varchar(20)',
          :is_nullable => 'NO',
          :column_default => 'none',
        })
      end
    end

    it 'should change the last column in a table' do
      table_create(:small_table)

      Lhm.change_table(:small_table, :atomic_switch => false) do |t|
        t.change_column(:id, 'int(5)')
      end

      slave do
        table_read(:small_table).columns['id'].must_equal({
          :type => 'int(5)',
          :is_nullable => 'NO',
          :column_default => '0',
        })
      end
    end

    it 'should rename a column' do
      table_create(:users)

      execute("INSERT INTO users (username) VALUES ('a user')")
      Lhm.change_table(:users, :atomic_switch => false) do |t|
        t.rename_column(:username, :login)
      end

      slave do
        table_data = table_read(:users)
        table_data.columns['username'].must_equal(nil)
        table_read(:users).columns['login'].must_equal({
          :type => 'varchar(255)',
          :is_nullable => 'YES',
          :column_default => nil,
        })

        result = select_one('SELECT login from users')
        result = result['login'] if result.respond_to?(:has_key?)
        result.must_equal('a user')
      end
    end

    it 'should rename a column with a default' do
      table_create(:users)

      execute("INSERT INTO users (username) VALUES ('a user')")
      Lhm.change_table(:users, :atomic_switch => false) do |t|
        t.rename_column(:group, :fnord)
      end

      slave do
        table_data = table_read(:users)
        table_data.columns['group'].must_equal(nil)
        table_read(:users).columns['fnord'].must_equal({
          :type => 'varchar(255)',
          :is_nullable => 'YES',
          :column_default => 'Superfriends',
        })

        result = select_one('SELECT `fnord` from users')
        result = result['fnord'] if result.respond_to?(:has_key?)
        result.must_equal('Superfriends')
      end
    end

    it 'works when mysql reserved words are used' do
      table_create(:lines)
      execute("insert into `lines` set id = 1, `between` = 'foo'")
      execute("insert into `lines` set id = 2, `between` = 'bar'")

      Lhm.change_table(:lines) do |t|
        t.add_column('by', 'varchar(10)')
        t.remove_column('lines')
        t.add_index('by')
        t.add_unique_index('between')
        t.remove_index('by')
      end

      slave do
        table_read(:lines).columns.must_include 'by'
        table_read(:lines).columns.wont_include 'lines'
        index_on_columns?(:lines, ['between'], :unique).must_equal true
        index_on_columns?(:lines, ['by']).must_equal false
        count_all(:lines).must_equal(2)
      end
    end

    describe 'parallel' do
      it 'should perserve inserts during migration' do
        50.times { |n| execute("insert into users set reference = '#{ n }'") }

        insert = Thread.new do
          10.times do |n|
            connect_master!
            execute("insert into users set reference = '#{ 100 + n }'")
            sleep(0.17)
          end
        end
        sleep 2

        options = { :stride => 10, :throttle => 97, :atomic_switch => false }
        Lhm.change_table(:users, options) do |t|
          t.add_column(:parallel, "INT(10) DEFAULT '0'")
        end

        insert.join

        slave do
          count_all(:users).must_equal(60)
        end
      end

      it 'should perserve deletes during migration' do
        50.times { |n| execute("insert into users set reference = '#{ n }'") }

        delete = Thread.new do
          10.times do |n|
            execute("delete from users where id = '#{ n + 1 }'")
            sleep(0.17)
          end
        end
        sleep 2

        options = { :stride => 10, :throttle => 97, :atomic_switch => false }
        Lhm.change_table(:users, options) do |t|
          t.add_column(:parallel, "INT(10) DEFAULT '0'")
        end

        delete.join

        slave do
          count_all(:users).must_equal(40)
        end
      end
    end
  end
end<|MERGE_RESOLUTION|>--- conflicted
+++ resolved
@@ -193,21 +193,20 @@
       end
     end
 
-<<<<<<< HEAD
-    it "should add a trigger" do
-      Lhm.change_table(:users, :atomic_switch => false) do |t|
-        t.add_trigger :trigger_name, :before, :insert, "SET NEW.created_at = NULL;"
+    it 'should add a trigger' do
+      Lhm.change_table(:users, :atomic_switch => false) do |t|
+        t.add_trigger :trigger_name, :before, :insert, 'SET NEW.created_at = NULL;'
       end
       trigger?(
         :trigger_name,
         :table     => :users,
         :timing    => :before,
         :event     => :insert,
-        :statement => "SET NEW.created_at = NULL;",
+        :statement => 'SET NEW.created_at = NULL;',
       ).must_equal(true)
     end
 
-    it "should remove a trigger" do
+    it 'should remove a trigger' do
       create_trigger(:trigger_name, :users)
       Lhm.change_table(:users, :atomic_switch => false) do |t|
         t.remove_trigger(:trigger_name)
@@ -215,10 +214,7 @@
       trigger?(:trigger_name).must_equal(false)
     end
 
-    it "should apply a ddl statement" do
-=======
     it 'should apply a ddl statement' do
->>>>>>> c8ca5001
       Lhm.change_table(:users, :atomic_switch => false) do |t|
         t.ddl('alter table %s add column flag tinyint(1)' % t.name)
       end
