--- conflicted
+++ resolved
@@ -203,7 +203,6 @@
       end
     end
 
-<<<<<<< HEAD
     it 'should rename a column' do
       table_create(:users)
 
@@ -252,8 +251,8 @@
         result = result['fnord'] if result.respond_to?(:has_key?)
         result.must_equal('Superfriends')
       end
-
-=======
+    end
+
     it "works when mysql reserved words are used" do
       table_create(:lines)
       execute("insert into `lines` set id = 1, `between` = 'foo'")
@@ -274,7 +273,6 @@
         index_on_columns?(:lines, ['by']).must_equal false
         count_all(:lines).must_equal(2)
       end
->>>>>>> 319f6454
     end
 
     describe "parallel" do
