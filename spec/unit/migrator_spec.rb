--- conflicted
+++ resolved
@@ -144,30 +144,6 @@
     end
   end
 
-<<<<<<< HEAD
-  describe "trigger changes" do
-    it "should add a trigger" do
-      @creator.add_trigger :trigger_name, :before, :insert, "SET NEW.grokked_at = NEW.created_at;"
-
-      @creator.statements.must_equal([
-        "create trigger `trigger_name` before insert on `lhmn_alt` for each row SET NEW.grokked_at = NEW.created_at;"
-      ])
-    end
-
-    it "should raise argument error on invalid timing" do
-      -> { @creator.add_trigger :name, :invalid_timing, :insert, "SET NEW.created_at = NULL;" }.must_raise ArgumentError
-    end
-
-    it "should raise argument error on invalid event" do
-      -> { @creator.add_trigger :name, :before, :invalid_event, "SET NEW.created_at = NULL;" }.must_raise ArgumentError
-    end
-
-    it "should remove a trigger" do
-      @creator.remove_trigger(:trigger_name)
-
-      @creator.statements.must_equal([
-        "drop trigger `trigger_name`"
-=======
   describe 'trigger changes' do
     it 'should add a trigger' do
       @creator.add_trigger :trigger_name, :before, :insert, 'SET NEW.grokked_at = NEW.created_at;'
@@ -190,7 +166,6 @@
 
       @creator.statements.must_equal([
         'drop trigger `trigger_name`'
->>>>>>> 9bef1983
       ])
     end
   end
